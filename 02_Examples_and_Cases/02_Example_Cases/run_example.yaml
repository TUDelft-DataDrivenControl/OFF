sim:
  name: Test sim
  description: Test simulation with 40s runtime, devided in 4s steps

  sim:
    time step: 4.0
    time start: 0.0
    time end: 1200.0

  logging:
    console:
      enable: true
      level: WARNING
    file:
      enable: true
      level: WARNING

wind_farm:
  name: turbine array
  description: Nine turbine case with DTU 10 MW turbines at 5D distance in a row

  farm:
    layout_x:
      - 0.0
      - 5.0
      - 10.0
      - 0.0
      - 5.0
      - 10.0
      - 0.0
      - 5.0
      - 10.0
    layout_y:
      - 0.0
      - 0.0
      - 0.0
      - 5.0
      - 5.0
      - 5.0
      - 10.0
      - 10.0
      - 10.0
    layout_z:
      - 0.0
      - 0.0
      - 0.0
      - 0.0
      - 0.0
      - 0.0
      - 0.0
      - 0.0
      - 0.0
    turbine_type:
      - dtu_10mw
      - dtu_10mw
      - dtu_10mw
      - dtu_10mw
      - dtu_10mw
      - dtu_10mw
      - dtu_10mw
      - dtu_10mw
      - dtu_10mw
    unit:
      - D
    diameter: # Only needed if unit was set to D
      - 178.4
    boundaries_xyz:
      - -2.0
      - 12.0
      - -4.0
      - 4.0
      - 0.0
      - 5.0

ambient:
  name: ambient_conditions
  description: Constant wind speed at 8m/s coming from 270 deg (0 deg = north)

  flow_field: # This struct is passed on to the AmbientCorrector to feed in the new flow properties
    air_density: 1.225
    reference_wind_height: -1 # -1 is code for use the hub height of T0
    turbulence_intensity:
      - 0.06
    wind_directions: # a single value indicates constant conditions, multiple lead to linear interpolation
      - 255.0
      - 255.0
      - 195.0
      - 195.0
    wind_directions_t:
      - 0.0
      - 600.0
      - 900.0
      - 1200.0
    wind_shear: 0.12
    wind_speeds: # a single value indicates constant conditions, multiple lead to linear interpolation
      - 8.0
    wind_speeds_t:
      - 0.0
    wind_veer: 0.0
    corr_overwrite_direction: true # All states are overwritten instead of only the first particle state

wake:
  name: GCH
  description: Gaussian Curl Hybrid wake model

  settings:
    nRP: 10               # Not used yet but required
    rotor discretization: Isocell  # Not used yet but required
    gch_yaml_path: "02_Examples_and_Cases/00_Inputs/01_FLORIS/gch.yaml"

solver:
  name: TWF FLORIS
  description:

  settings:
    wake_solver: "TWFSolver"
    wake_model: "PythonGaussianWake" # "FLORIS GCH"
    op_propagation: "frozen turbulence"
    extrapolation: "pair"
    n_op: 120

turbine:
  dtu_10mw:
    name: DTU 10 MW reference turbine
    performance:
      rated_power: 10000000     # in W
      rated_wind_speed: 11.4    # in m/s
      cutin_wind_speed: 4.0     # in m/s
      cutout_wind_speed: 25.0   # in m/s
      cutin_rot_speed: 6.0      # in RPM
      rated_rot_speed: 9.6      # in RPM
      Cp_curve:
        Cp_tb_values: [ ]
        Cp_tb_tsr: [ ]          # in (m/s)/(m/s)
        Cp_tb_bpa: [ ]          # in deg
      Ct_curve: # Ct(u) curve copied from IEA37_10MW, needs to be replaced
        Ct_tb_values: [ ]
        Ct_tb_tsr: [ ]          # in (m/s)/(m/s)
        Ct_tb_bpa: [ ]          # in deg
        Ct_u_values: [ 0.770113776, 0.776301765, 0.782430404, 0.781982993, 0.780246928, 0.777153006, 0.771853687, 0.776845963, 0.776845963, 0.776845963, 0.776845963, 0.776845963, 0.776845963, 0.776845963, 0.776845963, 0.776845963, 0.776845963, 0.776845963, 0.776845963, 0.776845963, 0.776845963, 0.776845963, 0.776845963, 0.776845963, 0.776845963, 0.776845963, 0.767521911, 0.765104347, 0.758675026, 0.505649564, 0.431035612, 0.370827539, 0.320855929, 0.278805531, 0.243151019, 0.212773558, 0.186803785, 0.164542221, 0.145414565, 0.128943645, 0.114730283, 0.102438991, 0.091786964, 0.082535328, 0.074482009, 0.067455867, 0.061311766, 0.05592648,  0.051195261, 0.047029125 ]
        Ct_u_wind_speeds: [ 4.0, 4.514652562, 5.000795688, 5.457350016, 5.883301884, 6.277705571, 6.639685402, 6.968437691, 7.263232527, 7.523415391, 7.748408611, 7.937712648, 8.090907197, 8.20765213, 8.287688244, 8.330837837, 8.337005108, 8.367833853, 8.435590166, 8.540123611, 8.681202099, 8.858512398, 9.071660837, 9.320174171, 9.603500641, 9.921011189, 10.27200086, 10.65569038, 10.75773635, 11.51769068, 11.9940876, 12.49936091, 13.03238875, 13.59198769, 14.17691527, 14.7858728, 15.41750825, 16.07041923, 16.74315611, 17.43422525, 18.1420923, 18.86518562, 19.60189976, 20.35059904, 21.10962115, 21.87728087, 22.65187381, 23.43168018, 24.21496861, 25.0 ]
    hub_height: 119.0
    rotor_overhang: 7.07        # in m
    shaft_tilt: 5               # in deg
    rotor_diameter: 178.3       # in m
    turbine_type: HAWT
    installation: fixed

io:                             # Needs to be written by the user
  data folder: ''
  simulation folder:

vis:
  grid:
    generate: True  # Master-switch to generate & store flow field data
    boundaries:
      - [ -2, 12]                 # x in D or m
      - [ -2, 12]                 # y in D or m
      - [ 0, 3]                 # z in D or m
    unit:
      - D
    diameter: # Only needed if unit was set to D
      - 178.4
    resolution: [ 101, 101, 10 ] # x, y, z in points
    volume_3d: False
    slice_2d: True
    slice_2d_xy: [ 119.0 ]          # z-coordinates for xy slices
    slice_2d_xz: [ ]                # y-coordinates for xz slices
    slice_2d_yz: [ ]                # x-coordinates for yz slices
    slice_2d_p:                     # x,y,z coordinate of a point on a plane
      - [ ]
    slice_2d_n:                     # x,y,z coordinate of a normal vector on a plane
      - [ ]
    data_vel_background: True
    data_vel_effective: True
    data_dir_background: True
    data_ti_background: False
    data_ti_effective: True
    data_op_markers: True


  turbine:
    generate: True  # Master-switch to generate & store turbine data
    plot_together: False  # One plot of one QoI with all turbines above one another
    plot_seperated: True  # One plot with a subplot for every turbine
    plot_selection: False # One plot where you can choose which turbine to view
    input_yaw: True
    input_Ct: False
    output_Power: True 
    output_EffU: False
    output_Red: False
    farm_interaction: False
    farm_layout: False
    store_data: True

  debug:
<<<<<<< Updated upstream
    effective_wf_layout: True  # Triggers a debug plot during runtime of the wakes passed on to the wake model
    effective_wf_prisim: True  # Triggers a debug plot, which creates a voronoi "prism" with the TWF models
<<<<<<< HEAD
=======
    effective_wf_layout: False  # Triggers a debug plot during runtime of the wakes passed on to the wake model
>>>>>>> Stashed changes
=======
>>>>>>> 1e5db6de
    time: [ 700, 900] # Times at witch a debug plot of the wind farm is generated
    iT: [0,1,2] # Turbines for which the debug plot is created
    turbine_effective_wind_speed: False # Generates the effective wind speed across the farm based on a ghost turbine
    turbine_effective_wind_speed_plot: True # Plots the data, requires the turbine_effective_wind_speed to be true
    turbine_effective_wind_speed_plot_ops: True # Adds dots for the particles
    turbine_effective_wind_speed_show_plot: True # Plots the data, requires the turbine_effective_wind_speed to be true
    turbine_effective_wind_speed_store_plot: True # Stores the contour plot as .png
    turbine_effective_wind_speed_store_data: True # Stores the data as .csv in the run folder



<|MERGE_RESOLUTION|>--- conflicted
+++ resolved
@@ -194,15 +194,9 @@
     store_data: True
 
   debug:
-<<<<<<< Updated upstream
     effective_wf_layout: True  # Triggers a debug plot during runtime of the wakes passed on to the wake model
     effective_wf_prisim: True  # Triggers a debug plot, which creates a voronoi "prism" with the TWF models
-<<<<<<< HEAD
-=======
     effective_wf_layout: False  # Triggers a debug plot during runtime of the wakes passed on to the wake model
->>>>>>> Stashed changes
-=======
->>>>>>> 1e5db6de
     time: [ 700, 900] # Times at witch a debug plot of the wind farm is generated
     iT: [0,1,2] # Turbines for which the debug plot is created
     turbine_effective_wind_speed: False # Generates the effective wind speed across the farm based on a ghost turbine
