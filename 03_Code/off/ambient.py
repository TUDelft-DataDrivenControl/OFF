import logging
from typing import List
lg = logging.getLogger(__name__)

import numpy as np
from abc import ABC, abstractmethod
from off.states import States
from off.utils import ot_deg2rad

class AmbientStates(States, ABC):

    def __init__(self, number_of_time_steps: int, number_of_states: int, state_names: list):
        """
        Abstract base class for the ambient states, such as wind speed and direction.

        Parameters
        ----------
        number_of_time_steps : int
            number of time steps the states should go back / chain length
        number_of_states : int
            number of states per time step
        state_names : list
            name and unit of the states
        """
        super(AmbientStates, self).__init__(number_of_time_steps, number_of_states, state_names)
        lg.info(f'Ambient states chain created with {number_of_time_steps} time steps and {number_of_states} states')
        lg.info(state_names)

    @abstractmethod
    def get_wind_speed_abs(self) -> np.ndarray:
        """
        Returns the absolute wind speed

        Returns
        -------
        np.ndarray
             m x 1 vector of the absolute wind speed in m/s
        """
        pass

    @abstractmethod
    def get_wind_speed(self) -> np.ndarray:
        """
        Returns u,v component of all wind speeds

        Returns
        -------
        np.ndarray
            m x 2 matrix of [u,v] wind speeds in m/s
        """
        pass

    @abstractmethod
    def get_wind_speed_u(self) -> np.ndarray:
        """
        Returns the u component of the wind speed (x direction)

        Returns
        -------
        np.ndarray
             m x 1 vector of the u wind speed in m/s
        """
        pass

    @abstractmethod
    def get_wind_speed_v(self) -> np.ndarray:
        """
        Returns the v component of the wind speed (y direction)

        Returns
        -------
        np.ndarray
             m x 1 vector of the v wind speed in m/s
        """
        pass

    @abstractmethod
    def get_wind_dir(self) -> np.ndarray:
        """
        Returns all wind directions

        Returns
        -------
        np.ndarray
            m x 1 vector of wind direction states in deg
        """
        pass

    @abstractmethod
    def get_wind_dir_ind(self, ind: int):
        """
        Returns wind directions at an index

        Parameters
        ----------
        ind: int
            Index

        Returns
        -------
        np.ndarray
            m x 1 vector of wind direction states in deg
        """
        pass

    @abstractmethod
    def get_turbine_wind_speed_abs(self) -> np.float_:
        """
        Returns the absolute wind speed at the turbine location (first entry)

        Returns
        -------
        np.float_
            absolute wind speed
        """
        pass

    @abstractmethod
    def get_turbine_wind_speed(self) -> np.ndarray:
        """
        Returns u,v component wind speed at the turbine location

        Returns
        -------
        np.ndarray
            1 x 2 vector of [u,v] wind speeds in m/s
        """
        pass

    @abstractmethod
    def get_turbine_wind_speed_u(self) -> np.float_:
        """
        Returns the u component of the wind speed (x direction) at the turbine location

        Returns
        -------
        np.float_
            u wind speed
        """
        pass

    @abstractmethod
    def get_turbine_wind_speed_v(self) -> np.float_:
        """
        Returns the v component of the wind speed (y direction) at the turbine location

        Returns
        -------
        np.float_
            v wind speed
        """
        pass

    @abstractmethod
    def get_turbine_wind_dir(self) -> np.float_:
        """
        Returns wind direction at the turbine location

        Returns
        -------
        np.float_
            wind direction (deg)
        """
        pass

    @abstractmethod
    def create_interpolated_state(self, index1: int, index2: int, w1, w2):
        """
        Creates an AmbientStates object of its own kind with only one state entry, based on two weighted states.
        The returned object then still has access to functions such as get_turbine_wind_dir()

        Parameters
        ----------
        index1 : int
            Index of the first state
        index2 : int
            Index of the second state
        w1 : float
            Weight for first index (has to be w1 = 1 - w2, and [0,1])
        w2 : float
            Weight for second index (has to be w2 = 1 - w1, and [0,1])

        Returns
        -------
        AmbientStates
            ambient state object with single entry
        """
        pass


class FLORIDynAmbient(AmbientStates):
    def __init__(self, number_of_time_steps: int):
        """
        Ambient flow field based on the FLORIDyn formulation.
        The states are tied to the OP locations.
        The states are wind speed, wind direction and ambient turbulence intensity.

        Parameters
        ----------
        number_of_time_steps : int
            number of time steps the states should go back / chain length
        """
        super(FLORIDynAmbient, self).__init__(number_of_time_steps, 3, ['Abs. wind speed (m/s)', 'Wind direction (deg)',
                                                                        'Ambient turbulence intensity (%)'])

    def get_wind_speed_at(self, location: np.ndarray, op_coord: np.ndarray) -> np.ndarray:
        """
        Returns the absolute wind speed at a requested location

        Parameters
        ----------
        location : np.ndarray
            m x 3 matrix where the columns are [x,y,z] locations in m
        op_coord : np.ndarray
            n x 3 matrix of the OP world coordinate states in m

        Returns
        -------
        np.ndarray
            m x 1 vector with absolute wind speeds in m/s
        """

        # TODO
        pass

    def get_wind_direction_at(self, location: np.ndarray, op_coord: np.ndarray):
        """
        Returns the wind direction at a requested location

        Parameters
        ----------
        location : np.ndarray
            m x 3 matrix where the columns are [x,y,z] locations in m
        op_coord : np.ndarray
            n x 3 matrix of the OP world coordinate states in m

        Returns
        -------
        np.ndarray
            m x 1 vector with absolute wind speeds in deg
        """

        # TODO
        pass

    def get_turbine_wind_speed_abs(self) -> np.float_:
        """
        Returns the absolute wind speed at the turbine location (first entry)

        Returns
        -------
        np.float_
            absolute wind speed
        """
        if self.n_time_steps > 1:
            return self.states[0, 0]
        else:
            return self.states[0]

    def get_turbine_wind_speed(self) -> np.ndarray:
        """
        Returns u,v component of u & v wind speed at the turbine location

        Returns
        -------
        np.ndarray
            1 x 2 matrix of [u,v] wind speeds in m/s
        """
        return np.array([self.get_turbine_wind_speed_u(), self.get_turbine_wind_speed_v()])

    def get_turbine_wind_speed_u(self) -> np.float_:
        """
        Returns the u component of the wind speed (x direction) at the turbine location

        Returns
        -------
        np.float_
            u wind speed
        """
        return self.states[0, 0] * np.cos(ot_deg2rad(self.states[0, 1]))

    def get_turbine_wind_speed_v(self) -> np.float_:
        """
        Returns the v component of the wind speed (y direction) at the turbine location

        Returns
        -------
        np.float_
            v wind speed
        """
        return self.states[0, 0] * np.sin(ot_deg2rad(self.states[0, 1]))

    def get_wind_speed_abs(self) -> np.ndarray:
        """
        Returns the absolute wind speed

        Returns
        -------
        np.ndarray
             m x 1 vector of the absolute wind speed in m/s
        """
        return self.states[:, 0]

    def get_wind_speed(self) -> np.ndarray:
        """
        Returns u,v component of all wind speeds

        Returns
        -------
        np.ndarray
            m x 2 matrix of [u,v] wind speeds in m/s
        """
        return np.transpose(np.array([self.get_wind_speed_u(), self.get_wind_speed_v()]))

    def get_wind_speed_u(self) -> np.ndarray:
        """
        Returns the u component of the wind speed (x direction)

        Returns
        -------
        np.ndarray
             m x 1 vector of the u wind speed in m/s
        """
        return self.states[:, 0] * np.cos(ot_deg2rad(self.states[:, 1]))

    def get_wind_speed_v(self) -> np.ndarray:
        """
        Returns the v component of the wind speed (y direction)

        Returns
        -------
        np.ndarray
             m x 1 vector of the v wind speed in m/s
        """
        return self.states[:, 0] * np.sin(ot_deg2rad(self.states[:, 1]))

    def get_wind_dir(self) -> np.ndarray:
        """
        Returns all stored wind directions

        :return: m x 1 vector of wind direction states in deg
        """
        return self.states[:, 1]

    def get_turbine_wind_dir(self) -> np.float_:
        """
        Returns all wind directions

        :return: float of wind direction state at the turbine location in deg
        """
<<<<<<< HEAD
        if self.n_time_steps > 1:
            return self.states[0, 1]
        else:
            return self.states[1]

    def get_wind_dir_ind(self, ind: int):
        """
        Returns wind directions at an index

        Parameters
        ----------
        ind: int
            Index

        Returns
        -------
        np.ndarray
            m x 1 vector of wind direction states in deg
        """
        return self.states[ind, 1]

    def create_interpolated_state(self, index1: int, index2: int, w1, w2):
        """
        Creates an AmbientStates object of its own kind with only one state entry, based on two weighted states.
        The returned object then still has access to functions such as get_turbine_wind_dir()

        Parameters
        ----------
        index1 : int
            Index of the first state
        index2 : int
            Index of the second state
        w1 : float
            Weight for first index (has to be w1 = 1 - w2, and [0,1])
        w2 : float
            Weight for second index (has to be w2 = 1 - w1, and [0,1])

        Returns
        -------
        AmbientStates
            ambient state object with single entry
        """
        # TODO create check for weights
        a_s = FLORIDynAmbient(1)
        a_s.set_all_states(self.states[index1, :]*w1 + self.states[index2, :]*w2)
        return a_s
=======
        return self.states[0, 1]

FIELD_MAP = {'Abs. wind speed (m/s)':            'wind_speeds', 
             'Wind direction (deg)':             'wind_directions', 
             'Ambient turbulence intensity (%)': 'turbulence_intensity' , 
             'Wind shear (-)':                   'wind_shear' , 
             'Wind veer (-)':                    'wind_veer' }

class AmbientCorrector():
    def __init__(self, settings_cor: dict, nT: int, states_name: List[str]):
        """ Feeds the ambient flow parameters to the simulation

        Parameters
        ----------
        settings_cor : dict
            A dictionary containing the inflow temporal and / or spacial discretization
        nT : int
            number of wind turbines in the farm
        states_name : List[str]
            name of the AmbientStates states

        Raises
        ------
        ValueError
            If no value is specified for one of the AmbientStates states
        ValueError
            If the time discretization used is not consistent
        ValueError
            If the number of values provided and the number of wind turbines does not match
        """        
        self.state_id = [ FIELD_MAP[n] for n in states_name ]

        self.values    = [None] * len(self.state_id)
        self.time      = [None] * len(self.state_id)
        self.wt_flag   = [None] * len(self.state_id)
        self.time_flag = [None] * len(self.state_id)

        for i_s, s in enumerate(self.state_id):
            if s not in settings_cor:
                raise ValueError(f'No value provided for state {s}')
            
            self.values[i_s] = np.array(settings_cor[s])                 
            self.time[i_s]   = settings_cor.get(f'{s}_t',[0.0])

            self.time_flag[i_s] = len( self.time[i_s]  ) > 1 
            if not len(self.values[i_s]) == len(self.time[i_s]):
                raise ValueError(f'Time discretization for state {s} not consistent')
            
            self.wt_flag[i_s]   = hasattr( self.values[i_s][0], '__len__') 
            if self.wt_flag[i_s]:
                if not len(self.values[i_s]) == nT:
                    raise ValueError(f'Mismatch between the number of values provided and the number of wind turbines for {s}.')

        self.buffer = np.zeros( (nT, len(self.state_id)) )
        self._init  = True

    def update(self, t: float ):
        """ updates the corrector buffer

        Parameters
        ----------
        t : float
            current time in s
        """        
        for i_s, s in enumerate(self.state_id):
            if self.time_flag[i_s] or self._init:
                if self.wt_flag[i_s]:
                    buffer = [np.interp(t, self.time[i_s], v) for v in self.values[i_s].T]
                else:
                    buffer = np.interp(t, self.time[i_s], self.values[i_s])
                self.buffer[:,i_s] = buffer
            self._init = False

    def __call__(self, idx: int, states: AmbientStates):
        """_summary_

        Parameters
        ----------
        idx : int
            current wind turbine index
        states : AmbientStates
            ambient states of the selected wind turbine
        """        
        states.set_ind_state(0, self.buffer[idx,:]) 
>>>>>>> b2010d90
<|MERGE_RESOLUTION|>--- conflicted
+++ resolved
@@ -348,7 +348,7 @@
 
         :return: float of wind direction state at the turbine location in deg
         """
-<<<<<<< HEAD
+
         if self.n_time_steps > 1:
             return self.states[0, 1]
         else:
@@ -395,8 +395,6 @@
         a_s = FLORIDynAmbient(1)
         a_s.set_all_states(self.states[index1, :]*w1 + self.states[index2, :]*w2)
         return a_s
-=======
-        return self.states[0, 1]
 
 FIELD_MAP = {'Abs. wind speed (m/s)':            'wind_speeds', 
              'Wind direction (deg)':             'wind_directions', 
@@ -480,4 +478,3 @@
             ambient states of the selected wind turbine
         """        
         states.set_ind_state(0, self.buffer[idx,:]) 
->>>>>>> b2010d90
