--- conflicted
+++ resolved
@@ -352,18 +352,16 @@
 
         # TODO: parameters should be loaded from the yaml file
         self.param = {}
-<<<<<<< HEAD
+        self.param['ka_ti']  = sim_info["wake"]["wake_deflection_parameters"]["gauss"]["ka"]
+        self.param['kb_ti']  = sim_info["wake"]["wake_deflection_parameters"]["gauss"]["kb"]
+        
+        self.param["ky"]     = 1
+        self.param["kz"]     = 1
+
         self.param['ka_ti']  = 0.03
         self.param['kb_ti']  = 0
         self.param['epsfac'] = 0.2
 
-=======
-        self.param['ka_ti']  = sim_info["wake"]["wake_deflection_parameters"]["gauss"]["ka"]
-        self.param['kb_ti']  = sim_info["wake"]["wake_deflection_parameters"]["gauss"]["kb"]
-        self.param['epsfac'] = 1
-        self.param["ky"]     = 1
-        self.param["kz"]     = 1
->>>>>>> 295c5dee
         # sim_info["wake"]["wake_deflection_parameters"]["gauss"]["ad"]
 
         lg.info(f'Gaussian Wake model created.')
@@ -471,7 +469,7 @@
         np.ndarray:
             n_pos long array containing the effective wind speed at pos
         """        
-        # TODO: is it actuallly the correct way to superpose those fields
+        # TODO: is it actually the correct way to superpose those fields
         return self.ambient_states[0].get_turbine_wind_speed_abs() - self._du(pos, ct, yaw_angle, ti)
 
     def _du(self, pos: np.ndarray, ct: np.ndarray, yaw_angle: np.ndarray, ti: np.ndarray) -> np.ndarray:
@@ -506,7 +504,6 @@
         
         du = self._du_xi_r(xi, r_h, r_v, ct, yaw_angle, ti)
 
-<<<<<<< HEAD
         return np.sqrt( np.sum( du ** 2 , axis=1) )
 
     def _du_xi_r(self, xi: np.ndarray, r_h: np.ndarray, r_v: np.ndarray, ct: np.ndarray, yaw_angle: np.ndarray, ti: np.ndarray) -> np.ndarray:
@@ -534,18 +531,6 @@
         """
 
         # TODO: speed deficit should be 2D and account for yaw deflection
-=======
-        return np.sqrt( np.sum( du ** 2 , axis=0) )
-
-
-    def _du_xi_r(self, xi, r_h, r_v, ct, yaw_angle, ti):
-        x0   = np.ones_like(ct)     # TODO replace
-        sigy = np.ones_like(ct)     # TODO replace
-        sigz = np.ones_like(ct)     # TODO replace
-        D    = np.ones_like(ct)     # TODO replace
-
-        r_h += self._deflection_xi(xi, x0, sigy, sigz, ct, yaw_angle, D)
->>>>>>> 295c5dee
 
         kstar = self.param['ka_ti'] + self.param['kb_ti'] * ti
         
@@ -570,11 +555,6 @@
 
         return du
 
-<<<<<<< HEAD
-    def _deflection_xi(self, xi):
-        return np.zeros_like(xi)
-
-=======
 
 
     def _deflection_xi(self, xi, x0, sigy, sigz, ct, yaw_ang, D):
@@ -628,7 +608,6 @@
             (2.9 + 1.3*np.sqrt(1 - ct[mask_far_wake]) - ct[mask_far_wake]) * np.log(fwf1 / fwf2) * D[mask_far_wake]
         
         return delta
->>>>>>> 295c5dee
 
     def vis_flow_field(self):
         """
